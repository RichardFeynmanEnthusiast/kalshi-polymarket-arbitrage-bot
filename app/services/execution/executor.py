import asyncio
import logging
import uuid
from decimal import Decimal, ROUND_CEILING
from typing import Callable

from app.domain.events import ExecuteTrade, ArbTradeResultReceived, StoreTradeResults, TradeFailed, \
    TradeAttemptCompleted, ArbitrageTradeSuccessful
from app.domain.models.opportunity import ArbitrageOpportunity
from app.domain.primitives import Platform, KalshiSide, PolySide
from app.domain.types import TradeDetails
from app.gateways.trade_gateway import TradeGateway
from app.message_bus import MessageBus
from app.services.operational.balance_service import BalanceService
from app.strategies.trade_size import get_trade_size

# --- Module Setup ---

logger = logging.getLogger(__name__)

# Dependencies are stored at the module level and injected once at startup.
_trade_repo: TradeGateway
_bus: MessageBus
_shutdown_event: asyncio.Event
_dry_run: bool = False
_max_trade_size : Callable
_balance_service: BalanceService


def initialize_trade_executor(
        trade_repo: TradeGateway,
        bus: MessageBus,
        shutdown_event: asyncio.Event,
        balance_service: BalanceService,
        max_trade_size: Callable = get_trade_size, # default strategy
        dry_run: bool = False,
):
    """Injects dependencies into the trade execution handlers module."""
    global _trade_repo, _dry_run, _max_trade_size, _bus, _shutdown_event, _balance_service
    _bus = bus
    _trade_repo = trade_repo
    _dry_run = dry_run
    _balance_service = balance_service
    _max_trade_size = max_trade_size
    _shutdown_event = shutdown_event
    if _dry_run:
        logger.warning("TradeExecutor is in DRY RUN mode. No real orders will be placed.")
    logger.info("Trade executor handlers initialized.")


# --- Command Handler ---

async def handle_execute_trade(command: ExecuteTrade):
    """
    This is the command handler for executing a trade. It contains the logic
    from the old execute_buy_both_arbitrage method.
    """
    if _shutdown_event.is_set():
        logger.warning("Tried to execute trade executor on shutdown.")
        return
    opportunity = command.opportunity
    wallets = _balance_service.get_wallets()
    log_prefix = "[DRY RUN] " if _dry_run else ""
    if _dry_run:
        trade_size = _max_trade_size(opportunity.potential_trade_size)
    else:
        trade_size = _max_trade_size(wallets=wallets,trade_opportunity_size=opportunity.potential_trade_size, kalshi_fees =
                                 opportunity.kalshi_fees)

    if trade_size <= 0:
        logger.info(f"Arbitrage opportunity for {opportunity.market_id} found, but with zero potential trade size.")
        # If we don't trade, we must unlock the monitor
        await _bus.publish(TradeAttemptCompleted())
        return

    logger.info(
        f"{log_prefix}Executing arbitrage",
        extra={
            "market_id": opportunity.market_id,
            "trade_size": trade_size,
            "buy_yes_platform": opportunity.buy_yes_platform.value,
            "buy_no_platform": opportunity.buy_no_platform.value,
        }
    )

    if opportunity.buy_yes_platform == Platform.KALSHI:
        kalshi_task = _execute_kalshi_buy_yes(opportunity, trade_size)
        polymarket_task = _execute_polymarket_buy_no(opportunity, trade_size)
    else:
        kalshi_task = _execute_kalshi_buy_no(opportunity, trade_size)
        polymarket_task = _execute_polymarket_buy_yes(opportunity, trade_size)

    kalshi_result, polymarket_result = await asyncio.gather(kalshi_task, polymarket_task, return_exceptions=True)

    # Publish arbitrage trade results to the bus
    await handle_trade_response(kalshi_result, polymarket_result, trade_type="buy both", opportunity=opportunity)


# --- Execution Logic ---

async def _execute_kalshi_buy_yes(opportunity: ArbitrageOpportunity, size: int):
    price_in_cents = int(opportunity.buy_yes_price * 100)
    if _dry_run:
        log_msg = f"Would place Kalshi order: BUY YES @ {opportunity.buy_yes_price} on {opportunity.kalshi_ticker}"
        logger.info(log_msg)
        return {"status": "dry_run", "ticker": opportunity.kalshi_ticker}

    logger.info(f"Placing Kalshi order: BUY YES @ {opportunity.buy_yes_price}")
    return await _trade_repo.place_kalshi_order(
        ticker=opportunity.kalshi_ticker, side=KalshiSide.YES,
        count=size, price_in_cents=price_in_cents, client_order_id=str(uuid.uuid4())
    )


async def _execute_kalshi_buy_no(opportunity: ArbitrageOpportunity, size: int):
    price_in_cents = int(opportunity.buy_no_price * 100)
    if _dry_run:
        log_msg = f"Would place Kalshi order: BUY NO @ {opportunity.buy_no_price} on {opportunity.kalshi_ticker}"
        logger.info(log_msg)
        return {"status": "dry_run", "ticker": opportunity.kalshi_ticker}

    logger.info(f"Placing Kalshi order: BUY NO @ {opportunity.buy_no_price}")
    return await _trade_repo.place_kalshi_order(
        ticker=opportunity.kalshi_ticker, side=KalshiSide.NO,
        count=size, price_in_cents=price_in_cents, client_order_id=str(uuid.uuid4())
    )


async def _execute_polymarket_buy_yes(opportunity: ArbitrageOpportunity, size: int):
    if _dry_run:
        log_msg = f"Would place Polymarket order: BUY YES @ {opportunity.buy_yes_price} on token {opportunity.polymarket_yes_token_id}"
        logger.info(log_msg)
        return {"status": "dry_run", "details": log_msg}

    logger.info(f"Placing Polymarket order: BUY YES @ {opportunity.buy_yes_price}")
    return await _trade_repo.place_polymarket_order(
        token_id=opportunity.polymarket_yes_token_id, price=opportunity.buy_yes_price,
        size=float(size), side=PolySide.BUY
    )


async def _execute_polymarket_buy_no(opportunity: ArbitrageOpportunity, size: int):
    if _dry_run:
        log_msg = f"Would place Polymarket order: BUY NO @ {opportunity.buy_no_price} on token {opportunity.polymarket_no_token_id}"
        logger.info(log_msg)
        return {"status": "dry_run", "details": log_msg}

    logger.info(f"Placing Polymarket order: BUY NO @ {opportunity.buy_no_price}")
    return await _trade_repo.place_polymarket_order(
        token_id=opportunity.polymarket_no_token_id, price=opportunity.buy_no_price,
        size=float(size), side=PolySide.BUY
    )


async def handle_trade_response(kalshi_result, polymarket_result, trade_type : str, opportunity: ArbitrageOpportunity):
    """
    This handler processes the data and publishes the processed data to the bus.
    """
    is_kalshi_error = isinstance(kalshi_result, Exception)
    is_polymarket_error = isinstance(polymarket_result, Exception)

    # Store results in database
    if _dry_run:
        arb_trade_result = ArbTradeResultReceived(
            trade_type=trade_type,
            category=None,
            opportunity=opportunity,
            kalshi_order=None,
            polymarket_order=None,
            kalshi_error_message="Dry Run",
            polymarket_error_message="Dry Run",
        )
    else:
        arb_trade_result = ArbTradeResultReceived(
            trade_type=trade_type,
            category=None,
            opportunity=opportunity,
            kalshi_order=None if is_kalshi_error else kalshi_result,
            polymarket_order=None if is_polymarket_error else polymarket_result,
            kalshi_error_message=str(kalshi_result) if is_kalshi_error else None,
            polymarket_error_message=str(polymarket_result) if is_polymarket_error else None
        )
    await store_trade(StoreTradeResults(arb_trade_results=arb_trade_result))
    # trigger unwind on delay
    is_polymarket_error = True if getattr(polymarket_result, "status", None) == "delayed" else is_polymarket_error
    # Scenario: Both legs failed. Trigger application shutdown.
    if is_kalshi_error and is_polymarket_error:
        logger.critical("Both trade legs failed. Triggering application shutdown.")
        _shutdown_event.set()
        return  # Stop further processing

    # Scenario: Partial failure. Trigger unwind but defer shutdown to unwinder.
    if is_kalshi_error and not is_polymarket_error:
        logger.warning("Kalshi trade leg failed, Polymarket succeeded. Triggering unwind.")
        successful_leg = TradeDetails(
            platform=Platform.POLYMARKET,
            trade_size=polymarket_result.trade_size,
            order_id=polymarket_result.id,
            polymarket_token_id=polymarket_result.token_id
        )
        event = TradeFailed(
            failed_leg_platform=Platform.KALSHI,
            successful_leg=successful_leg,
            opportunity=opportunity,
            error_message=str(kalshi_result)
        )
        await publish_trade_failed(event)

    elif not is_kalshi_error and is_polymarket_error:
        logger.warning("Polymarket trade leg failed, Kalshi succeeded. Triggering unwind.")
        successful_leg = TradeDetails(
            platform=Platform.KALSHI,
            trade_size=kalshi_result.trade_size,
            order_id=kalshi_result.order_id,
            kalshi_ticker=kalshi_result.ticker,
            kalshi_side=kalshi_result.side
        )
        event = TradeFailed(
            failed_leg_platform=Platform.POLYMARKET,
            successful_leg=successful_leg,
            opportunity=opportunity,
            error_message=str(polymarket_result)
        )
        await publish_trade_failed(event)

    if not is_kalshi_error:
        trade_size = Decimal(getattr(kalshi_result, "trade_size", 0))
    elif not is_polymarket_error:
        trade_size = Decimal(getattr(polymarket_result, "takingAmount", 0))
    else:
        trade_size = Decimal("0")
    # round up to be conservative
    await handle_balance_update(trade_size=trade_size.to_integral_value(rounding=ROUND_CEILING))

    # If both legs succeeded, publish the event to trigger the application reset
    if not is_kalshi_error and not is_polymarket_error:
        logger.info("Both trade legs succeeded. Publishing ArbitrageTradeSuccessful event.")
        await _bus.publish(ArbitrageTradeSuccessful())
        await _bus.publish(TradeAttemptCompleted())


<<<<<<< HEAD
async def handle_balance_update():
=======
async def handle_balance_update(trade_size : Decimal):
>>>>>>> 0b32d683
    # Update balance, if not enough to cover the next trade, shut down the application
    try:
        _balance_service.update_wallets()
        _balance_service.update_total_spend(trade_size)
        if _balance_service.maximum_spend_reached or not _balance_service.has_enough_balance:
            logger.warning("Not enough balance available. Triggering application shutdown.")
            _shutdown_event.set()
    except Exception as e:
        # if app fails to get new balance shutdown the application
        logger.critical("Failed to update wallets, shutting down: {}".format(e))
        _shutdown_event.set()

async def publish_trade_failed(event: TradeFailed):
    """
    This helper informs the message bus that a trade leg has failed.
    """
    logger.warning(
        f"Publishing TradeFailed event. Failed leg: {event.failed_leg_platform.value}, "
        f"Successful leg: {event.successful_leg.platform.value}."
    )
    await _bus.publish(event)

async def store_trade(command: StoreTradeResults):
    """
    This handler informs the message bus that the trade results are ready to be stored.
    """
    logger.info(f"Handling Arbitrage Trade Results for {command.arb_trade_results}. Issuing StoreTradeResults command.")
    await _bus.publish(command)<|MERGE_RESOLUTION|>--- conflicted
+++ resolved
@@ -239,11 +239,7 @@
         await _bus.publish(TradeAttemptCompleted())
 
 
-<<<<<<< HEAD
-async def handle_balance_update():
-=======
 async def handle_balance_update(trade_size : Decimal):
->>>>>>> 0b32d683
     # Update balance, if not enough to cover the next trade, shut down the application
     try:
         _balance_service.update_wallets()
