--- conflicted
+++ resolved
@@ -149,7 +149,7 @@
                                    dependencies=app_dependencies)
     await double_time.start()
 
-<<<<<<< HEAD
+
 
 if __name__ == "__main__":
     enable_diagnostic_printer = False
@@ -157,9 +157,7 @@
         asyncio.run(main(enable_diagnostic_printer=enable_diagnostic_printer))
     except (KeyboardInterrupt, SystemExit):
         logger.info("Application shutting down...")
-=======
     markets_to_trade = [
         ("550037", "KXNEWPARTYMUSK-26")
     ]
-    main()
->>>>>>> 15264c86
+    main()