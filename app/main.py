import asyncio
import logging.config
from dataclasses import dataclass
from decimal import Decimal
from typing import List, Tuple

from shared_wallets.domain.models import Currency

from app.clients.polymarket.gamma_http import PolymGammaClient
from app.gateways.balance_data_gateway import BalanceDataGateway
from app.services.operational.balance_service import BalanceService
from shared_infra.supabase_setup import supabase_client
from app.gateways.kalshi_gateway import KalshiGateway
from app.gateways.polymarket_gateway import PolymarketGateway
from app.settings.logging_config import LOGGING_CONFIG
from app.settings.settings import settings
from app.markets.manager import MarketManager
from app.message_bus import MessageBus
from app.orchestration.fletcher_orchestrator import FletcherOrchestrator
from app.repositories.matches_repository import MatchesRepository
from app.gateways.attempted_opportunities_gateway import AttemptedOpportunitiesGateway
from app.gateways.trade_gateway import TradeGateway
from app.services.operational.diagnostic_printer import DiagnosticPrinter
from app.services.trade_storage import TradeStorage
from app.utils.kalshi_client_factory import KalshiClientFactory
from app.utils.polymarket_client_factory import PolymarketClientFactory

logging.config.dictConfig(LOGGING_CONFIG)
logger = logging.getLogger(__name__)


@dataclass
class AppDependencies:
    # operational services
    balance_service: BalanceService
    # core
    fletcher: FletcherOrchestrator


class DoubleTimeHFTApp:
    """ Start up the entire HFT application"""

    def __init__(self, markets_to_trade: List[Tuple], shutdown_balance: Decimal, dependencies: AppDependencies,
                 ):
        self.markets_to_trade = markets_to_trade
        self.shutdown_balance = shutdown_balance
        self.logger = logging.getLogger(__name__)
        self._setup_dependencies(dependencies)

    def _setup_dependencies(self, dependencies: AppDependencies):
        self.balance_service = dependencies.balance_service
        self.fletcher_orchestrator = dependencies.fletcher

    async def run_double_time_hft(self):
        """
        Starts the main application orchestrator for a specific set of markets.
        """
        logger.info("Starting Fletcher Orchestrator...")
        await self.fletcher_orchestrator.run_live_trading_service(market_tuples=self.markets_to_trade,
                                                                  dry_run=settings.DRY_RUN,
                                                                  cool_down_seconds=5)

    def check_balance(self):
        try:
            self.balance_service.update_wallets()
            poly_usdc_balance = self.balance_service.polymarket_wallet.get_balance(Currency.USDC_E).amount
            poly_pol_balance = self.balance_service.polymarket_wallet.get_balance(Currency.POL).amount
            kalshi_balance = self.balance_service.kalshi_wallet.get_balance(Currency.USD).amount
            self.balance_service.set_maximum_spend()  # based on settings vars
            if not self.balance_service.has_enough_balance:
                raise Exception(
                    f"Balance too low to execute trades. Poly balance {poly_usdc_balance}. Kalshi balance {kalshi_balance}")
            else:
                logger.info(
                    f"Polymarket USDC.e balance: {poly_usdc_balance:.2f}, "
                    f"matic balance: {poly_pol_balance:.2f}")
                logger.info(f"Kalshi balance: ${kalshi_balance:.2f}")
        except ValueError as e:
            self.logger.error(e)
            raise
        except Exception as e:
            raise f"Failed to generate new wallets. Service stopping: {e}"

    async def start(self):
        self.check_balance()
        try:
            await self.run_double_time_hft()
            # log closing balances
            logger.info(
                f"Polymarket USDC.e balance: {self.balance_service.get_wallets().polymarket_wallet.get_balance(Currency.USDC_E).amount:.2f}, "
                f"matic balance: {self.balance_service.get_wallets().polymarket_wallet.get_balance(Currency.POL).amount:.2f}")
            logger.info(
                f"Kalshi balance: ${self.balance_service.get_wallets().kalshi_wallet.get_balance(Currency.USD).amount:.2f}")
        except (KeyboardInterrupt, SystemExit):
            logger.info("Application shutting down...")


async def main(enable_diagnostic_printer: bool):
    markets_to_trade = [
<<<<<<< HEAD
        ("566263", "KXUSOWOMENSINGLES-25-AS"),
        ("566268", "KXUSOWOMENSINGLES-25-AA")
=======
        ("551659", "KXWWOMENSINGLES-25-IS")
>>>>>>> 92f488ad
    ]

    # low-level dependencies
    polymarket_factory = PolymarketClientFactory()
    clob_client, clob_wss_client = polymarket_factory.create_both_clients()

    factory = KalshiClientFactory()
    kalshi_http, kalshi_wss = factory.create_both_clients()

    db_con = supabase_client.SupabaseClient(settings.SUPABASE_URL, settings.SUPABASE_KEY)

    # Repositories are for our own data and executing trades
    matches_repo = MatchesRepository(supabase_client=db_con.client)
    attempted_opps_repo = AttemptedOpportunitiesGateway(supabase_client=db_con.client)
    trade_repo = TradeGateway(kalshi_http, clob_client)

    # Services
    bus: MessageBus = MessageBus()
    market_manager = MarketManager(bus)
    automatic_flush_minutes = 30
    trade_storage = TradeStorage(bus=bus, trade_repo=trade_repo, attempted_opportunities_repo=attempted_opps_repo,
                                 batch_size=1, flush_interval_seconds=automatic_flush_minutes * 60)
    balance_service = BalanceService(BalanceDataGateway(clob_http_client=clob_client, kalshi_http_client=kalshi_http),
                                     minimum_balance=Decimal(settings.SHUTDOWN_BALANCE))

    printer = None
    if enable_diagnostic_printer:
        printer = DiagnosticPrinter(market_state_querier=market_manager, interval_seconds=10)
    logger.info("Diagnostic printer is %s.", "ENABLED" if printer else "DISABLED")

    orchestrator = FletcherOrchestrator(
        poly_wss_client=clob_wss_client,
        kalshi_wss=kalshi_wss,
        matches_repo=matches_repo,
        attempted_opps_repo=attempted_opps_repo,
        trade_repo=trade_repo,
        poly_gateway=PolymarketGateway(http_client=PolymGammaClient()),
        kalshi_gateway=KalshiGateway(http_client=kalshi_http),
        bus=bus,
        printer=printer,
        trade_storage=trade_storage,
        market_manager=market_manager,
        balance_service=balance_service,
    )

    app_dependencies = AppDependencies(
        balance_service=balance_service,
        fletcher=orchestrator
    )

    double_time = DoubleTimeHFTApp(markets_to_trade=markets_to_trade, shutdown_balance=settings.SHUTDOWN_BALANCE,
                                   dependencies=app_dependencies)
    await double_time.start()


if __name__ == "__main__":
    try:
        asyncio.run(main(enable_diagnostic_printer=False))
    except (KeyboardInterrupt, SystemExit):
        logger.info("Application shutting down...")<|MERGE_RESOLUTION|>--- conflicted
+++ resolved
@@ -39,7 +39,6 @@
 
 class DoubleTimeHFTApp:
     """ Start up the entire HFT application"""
-
     def __init__(self, markets_to_trade: List[Tuple], shutdown_balance: Decimal, dependencies: AppDependencies,
                  ):
         self.markets_to_trade = markets_to_trade
@@ -97,12 +96,8 @@
 
 async def main(enable_diagnostic_printer: bool):
     markets_to_trade = [
-<<<<<<< HEAD
         ("566263", "KXUSOWOMENSINGLES-25-AS"),
         ("566268", "KXUSOWOMENSINGLES-25-AA")
-=======
-        ("551659", "KXWWOMENSINGLES-25-IS")
->>>>>>> 92f488ad
     ]
 
     # low-level dependencies
