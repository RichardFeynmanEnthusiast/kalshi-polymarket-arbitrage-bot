import asyncio
import logging.config
from typing import List

from shared_wallets.domain.models import Currency

from app.clients.polymarket.gamma_http import PolymGammaClient
from app.domain.types import Wallets
from app.gateways.balance_data_gateway import BalanceDataGateway
from app.services.operational.balance_service import BalanceService
from shared_infra.supabase_setup import supabase_client
from app.gateways.kalshi_gateway import KalshiGateway
from app.gateways.polymarket_gateway import PolymarketGateway
from app.settings.logging_config import LOGGING_CONFIG
from app.settings.settings import settings
from app.markets.manager import MarketManager
from app.message_bus import MessageBus
from app.orchestration.fletcher_orchestrator import FletcherOrchestrator
from app.repositories.matches_repository import MatchesRepository
from app.gateways.attempted_opportunities_gateway import AttemptedOpportunitiesGateway
from app.gateways.trade_gateway import TradeGateway
from app.services.operational.diagnostic_printer import DiagnosticPrinter
from app.services.trade_storage import TradeStorage
from app.utils.kalshi_client_factory import KalshiClientFactory
from app.utils.polymarket_client_factory import PolymarketClientFactory


async def run_live_opportunity_trader(orchestrator: FletcherOrchestrator, market_tuples: List[tuple]):
    """
    Starts the main application orchestrator for a specific set of markets.
    """
    logger = logging.getLogger(__name__)
    logger.info("Starting Fletcher Orchestrator...")
    await orchestrator.run_live_trading_service(market_tuples=market_tuples, dry_run=True, cool_down_seconds=5)

if __name__ == "__main__":
    logging.config.dictConfig(LOGGING_CONFIG)
    logger = logging.getLogger(__name__)

    markets_to_trade = [
        ("538932", "KXMAYORNYCPARTY-25-D")
    ]

    # --- CONFIGURATION FLAG ---
    # Set this to False to disable the order book printer.
    ENABLE_DIAGNOSTIC_PRINTER = False

    # --- 1. Initialize core dependencies (clients, bus) ---
    db_con = supabase_client.SupabaseClient(settings.SUPABASE_URL, settings.SUPABASE_KEY)
    gamma_client = PolymGammaClient()
    # use factories to create authenticated clients
    polymarket_factory = PolymarketClientFactory()
    clob_client, clob_wss_client = polymarket_factory.create_both_clients()

    factory = KalshiClientFactory()
    kalshi_http, kalshi_wss = factory.create_both_clients()

    balance_gtwy = BalanceDataGateway(clob_http_client=clob_client, kalshi_http_client=kalshi_http)
    balance_service = BalanceService(balance_gtwy)
    application_wallets : Wallets = balance_service.generate_new_wallets()
    balance_service.set_wallets(application_wallets)

    logger.info(
        f"Polymarket USDC.e balance: {balance_service.get_wallets().polymarket_wallet.get_balance(Currency.USDC_E).amount:.2f}, "
        f"matic balance: {balance_service.get_wallets().polymarket_wallet.get_balance(Currency.POL).amount:.2f}")
    logger.info(f"Kalshi balance: ${balance_service.get_wallets().kalshi_wallet.get_balance(Currency.USD).amount:.2f}")

    # Create the central message bus
    bus = MessageBus()

    # --- 2. Initialize Gateways and Repositories ---
    # Gateways are for fetching external data
    poly_gateway = PolymarketGateway(http_client=gamma_client)
    kalshi_gateway = KalshiGateway(http_client=kalshi_http)

    # Repositories are for our own data and executing trades
    matches_repo = MatchesRepository(supabase_client=db_con.client)
    attempted_opps_repo = AttemptedOpportunitiesGateway(supabase_client=db_con.client)
    trade_repo = TradeGateway(kalshi_http, clob_client)

    # Create printer
    market_manager = MarketManager(bus)
    # Create trade storage service
    automatic_flush_minutes = 30
    trade_storage = TradeStorage(bus=bus, trade_repo=trade_repo, attempted_opportunities_repo=attempted_opps_repo,
                                 batch_size=100, flush_interval_seconds=automatic_flush_minutes * 60)

    printer = None
    if ENABLE_DIAGNOSTIC_PRINTER:
        printer = DiagnosticPrinter(market_state_querier=market_manager, interval_seconds=10)
        logger.info("Diagnostic printer is ENABLED.")
    else:
        logger.info("Diagnostic printer is DISABLED.")

    # --- 3. Instantiate the main Orchestrator with all dependencies ---
    live_trader_service = FletcherOrchestrator(
        poly_wss_client=clob_wss_client,
        kalshi_wss=kalshi_wss,
        matches_repo=matches_repo,
        attempted_opps_repo=attempted_opps_repo,
        trade_repo=trade_repo,
        poly_gateway=poly_gateway,
        kalshi_gateway=kalshi_gateway,
        bus=bus,
        printer=printer,
        trade_storage=trade_storage,
        market_manager=market_manager,
        balance_service=balance_service,
    )

    # --- 4. Run the application ---
    try:
        asyncio.run(run_live_opportunity_trader(live_trader_service, markets_to_trade))
        # log closing balances
        logger.info(
<<<<<<< HEAD
            f"Polymarket USDC.e balance: {balance_service.get_wallets().polymarket_wallet.get_balance(Currency.USDC_E).amount:.2f}, "
            f"matic balance: {balance_service.get_wallets().polymarket_wallet.get_balance(Currency.POL).amount:.2f}")
        logger.info(
            f"Kalshi balance: ${balance_service.get_wallets().kalshi_wallet.get_balance(Currency.USD).amount:.2f}")
    except KeyboardInterrupt | SystemExit:
=======
            f"Closing Polymarket USDC.e balance: {balance_dict['poly_usdc_e_bal']:.2f}, matic balance: {balance_dict['poly_matic_bal']:.4f}")
        logger.info(f"Closing Kalshi balance: ${balance_dict['kalshi_balance']:.2f}")
    except (KeyboardInterrupt,  SystemExit):
>>>>>>> 4e71236f
        logger.info("Application shutting down...")<|MERGE_RESOLUTION|>--- conflicted
+++ resolved
@@ -113,15 +113,10 @@
         asyncio.run(run_live_opportunity_trader(live_trader_service, markets_to_trade))
         # log closing balances
         logger.info(
-<<<<<<< HEAD
+
             f"Polymarket USDC.e balance: {balance_service.get_wallets().polymarket_wallet.get_balance(Currency.USDC_E).amount:.2f}, "
             f"matic balance: {balance_service.get_wallets().polymarket_wallet.get_balance(Currency.POL).amount:.2f}")
         logger.info(
             f"Kalshi balance: ${balance_service.get_wallets().kalshi_wallet.get_balance(Currency.USD).amount:.2f}")
-    except KeyboardInterrupt | SystemExit:
-=======
-            f"Closing Polymarket USDC.e balance: {balance_dict['poly_usdc_e_bal']:.2f}, matic balance: {balance_dict['poly_matic_bal']:.4f}")
-        logger.info(f"Closing Kalshi balance: ${balance_dict['kalshi_balance']:.2f}")
     except (KeyboardInterrupt,  SystemExit):
->>>>>>> 4e71236f
         logger.info("Application shutting down...")